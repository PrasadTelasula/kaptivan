package api

import (
	"fmt"
	"log"
	
	"github.com/gin-gonic/gin"
	"github.com/prasad/kaptivan/backend/internal/api/handlers"
	"github.com/prasad/kaptivan/backend/internal/api/handlers/apidocs"
	"github.com/prasad/kaptivan/backend/internal/api/handlers/deployments"
	"github.com/prasad/kaptivan/backend/internal/api/handlers/manifests"
	"github.com/prasad/kaptivan/backend/internal/api/handlers/pods"
	"github.com/prasad/kaptivan/backend/internal/api/handlers/services"
	"github.com/prasad/kaptivan/backend/internal/api/handlers/topology"
	"github.com/prasad/kaptivan/backend/internal/api/middleware"
)

func SetupRoutes(r *gin.Engine) {
	r.Use(middleware.CORS())
	
	// Initialize cluster manager
	manager, err := handlers.InitializeClusterManager()
	if err != nil {
		// Log error but continue - clusters can be loaded later
		println("Warning: Failed to initialize cluster manager:", err.Error())
	} else {
		// Initialize resource handlers with cluster manager
		handlers.InitResourceHandlers(manager)
		// Initialize pod handlers
		pods.Initialize(manager)
		// Initialize deployment handlers
		deployments.Initialize(manager)
		// Initialize services handlers
		services.Initialize(manager)
		// Initialize manifest handlers
		manifests.Initialize(manager)
		// Initialize topology handlers
		topology.Initialize(manager)
		// Initialize APIDocs handlers
		apidocs.Initialize(manager)
	}
	
	r.GET("/health", handlers.Health)
	
	v1 := r.Group("/api/v1")
	{
		// Legacy endpoint (kept for compatibility)
		v1.GET("/clusters", handlers.ListClusters)
		
		// New cluster management endpoints
		v1.GET("/clusters/config", handlers.ListClustersFromConfig)
		v1.POST("/clusters/connect", handlers.ConnectCluster)
		v1.POST("/clusters/disconnect", handlers.DisconnectCluster)
		v1.GET("/clusters/info", handlers.GetClusterInfo)
		
		// Pod endpoints (new structured handlers)
		podsGroup := v1.Group("/pods")
		{
			podsGroup.POST("/list", pods.List)
			podsGroup.POST("/list-detailed", pods.ListDetailed) // New endpoint for detailed pod list
			podsGroup.POST("/batch", pods.BatchGet) // New batch endpoint for multiple pod details
			podsGroup.GET("/get", pods.Get)
			podsGroup.GET("/logs", pods.GetLogs)
			podsGroup.GET("/events", pods.GetEvents)
			podsGroup.DELETE("/delete", pods.Delete)
			podsGroup.POST("/exec", pods.Exec)
			podsGroup.GET("/exec/ws", pods.ExecWebSocket)
			podsGroup.GET("/logs/ws", pods.LogsWebSocket)
		}
		
		// Deployment endpoints (new structured handlers)
		deploymentsGroup := v1.Group("/deployments")
		{
			deploymentsGroup.POST("/list", deployments.List)
			deploymentsGroup.GET("/:context/:namespace/:name", deployments.Get)
			deploymentsGroup.POST("/:context/:namespace/:name/scale", deployments.Scale)
			deploymentsGroup.POST("/:context/:namespace/:name/restart", deployments.Restart)
			deploymentsGroup.DELETE("/:context/:namespace/:name", deployments.Delete)
		}
		
		// Services endpoints (new structured handlers)
		servicesGroup := v1.Group("/services")
		{
			servicesGroup.POST("/list", services.ListServices)
			servicesGroup.GET("/:context/:namespace/:name", services.GetService)
			servicesGroup.DELETE("/:context/:namespace/:name", services.DeleteService)
		}
		
		// Manifest endpoints (new structured handlers)
		manifestGroup := v1.Group("/manifests")
		{
			manifestGroup.POST("/apply", manifests.Apply)
			manifestGroup.POST("/compare", manifests.Compare)
			manifestGroup.POST("/validate", manifests.Validate)
			manifestGroup.GET("/resource", manifests.GetResource)
			manifestGroup.POST("/resource", manifests.UpdateResource)
			manifestGroup.DELETE("/resource", manifests.DeleteResource)
		}
		
		// Topology endpoints
		topologyGroup := v1.Group("/topology")
		{
			topologyGroup.POST("/deployment", topology.GetDeploymentTopology)
			topologyGroup.POST("/daemonset", topology.GetDaemonSetTopology)
			topologyGroup.POST("/job", topology.GetJobTopology)
			topologyGroup.POST("/cronjob", topology.GetCronJobTopology)
		}
		
		// Resource endpoints (legacy, will be deprecated)
		resources := v1.Group("/resources")
		{
			resources.POST("/pods", handlers.ListPods)
			resources.POST("/deployments", handlers.ListDeployments)
			resources.POST("/services", handlers.ListServices)
			resources.GET("/namespaces", handlers.ListNamespaces)
			resources.GET("/nodes", handlers.ListNodes)
			resources.GET("/events", handlers.ListEvents)
			resources.POST("/apply", handlers.ApplyManifest)
			resources.POST("/delete", handlers.DeleteResource)
		}
		
<<<<<<< HEAD
		// APIDocs endpoints
		apiDocsGroup := v1.Group("/apidocs")
		{
			apiDocsHandler := apidocs.GetHandler()
			
			if apiDocsHandler != nil {
				apiDocsGroup.GET("/groups", apiDocsHandler.GetAPIGroups)
				apiDocsGroup.GET("/resources", apiDocsHandler.GetAPIResources)
				apiDocsGroup.GET("/schema", apiDocsHandler.GetResourceSchema)
				apiDocsGroup.GET("/explain", apiDocsHandler.GetResourceExplain)
				apiDocsGroup.GET("/search", apiDocsHandler.SearchResources)
			} else {
				println("Warning: APIDocs handler not initialized - APIDocs endpoints will not be available")
			}
		}
		
		// Auth endpoints
		v1.POST("/auth/login", handlers.Login)
=======
		// Test endpoints (only in debug mode)
		if gin.Mode() == gin.DebugMode {
			v1.GET("/test/kubectl", handlers.TestKubectl)
			v1.GET("/test/clusters", handlers.TestClusters)
		}
	}
	
	// Websocket endpoints
	v1.GET("/ws/exec", handlers.WebSocketExec)
	v1.GET("/ws/logs", handlers.WebSocketLogs)
	
	// Catch-all for debugging
	v1.NoRoute(func(c *gin.Context) {
		c.JSON(404, gin.H{
			"error": "Endpoint not found",
			"path":  c.Request.URL.Path,
			"method": c.Request.Method,
			"available_endpoints": []string{
				"/api/v1/clusters",
				"/api/v1/clusters/config",
				"/api/v1/clusters/connect",
				"/api/v1/clusters/disconnect",
				"/api/v1/pods/*",
				"/api/v1/deployments/*",
				"/api/v1/services/*",
				"/api/v1/manifests/*",
				"/api/v1/topology/*",
				"/api/v1/resources/*",
			},
		})
	})
	
	log.Printf("API routes configured successfully")
}

// Helper function to get the list of available routes
func GetRoutes(r *gin.Engine) []gin.RouteInfo {
	return r.Routes()
}

// Helper function to print routes for debugging
func PrintRoutes(r *gin.Engine) {
	routes := r.Routes()
	fmt.Println("\n=== Registered Routes ===")
	for _, route := range routes {
		fmt.Printf("%-6s %s\n", route.Method, route.Path)
>>>>>>> 6233c046
	}
	fmt.Println("========================\n")
}<|MERGE_RESOLUTION|>--- conflicted
+++ resolved
@@ -106,20 +106,6 @@
 			topologyGroup.POST("/cronjob", topology.GetCronJobTopology)
 		}
 		
-		// Resource endpoints (legacy, will be deprecated)
-		resources := v1.Group("/resources")
-		{
-			resources.POST("/pods", handlers.ListPods)
-			resources.POST("/deployments", handlers.ListDeployments)
-			resources.POST("/services", handlers.ListServices)
-			resources.GET("/namespaces", handlers.ListNamespaces)
-			resources.GET("/nodes", handlers.ListNodes)
-			resources.GET("/events", handlers.ListEvents)
-			resources.POST("/apply", handlers.ApplyManifest)
-			resources.POST("/delete", handlers.DeleteResource)
-		}
-		
-<<<<<<< HEAD
 		// APIDocs endpoints
 		apiDocsGroup := v1.Group("/apidocs")
 		{
@@ -136,14 +122,27 @@
 			}
 		}
 		
-		// Auth endpoints
-		v1.POST("/auth/login", handlers.Login)
-=======
+		// Resource endpoints (legacy, will be deprecated)
+		resources := v1.Group("/resources")
+		{
+			resources.POST("/pods", handlers.ListPods)
+			resources.POST("/deployments", handlers.ListDeployments)
+			resources.POST("/services", handlers.ListServices)
+			resources.GET("/namespaces", handlers.ListNamespaces)
+			resources.GET("/nodes", handlers.ListNodes)
+			resources.GET("/events", handlers.ListEvents)
+			resources.POST("/apply", handlers.ApplyManifest)
+			resources.POST("/delete", handlers.DeleteResource)
+		}
+		
 		// Test endpoints (only in debug mode)
 		if gin.Mode() == gin.DebugMode {
 			v1.GET("/test/kubectl", handlers.TestKubectl)
 			v1.GET("/test/clusters", handlers.TestClusters)
 		}
+		
+		// Auth endpoints
+		v1.POST("/auth/login", handlers.Login)
 	}
 	
 	// Websocket endpoints
@@ -166,6 +165,7 @@
 				"/api/v1/services/*",
 				"/api/v1/manifests/*",
 				"/api/v1/topology/*",
+				"/api/v1/apidocs/*",
 				"/api/v1/resources/*",
 			},
 		})
@@ -185,7 +185,6 @@
 	fmt.Println("\n=== Registered Routes ===")
 	for _, route := range routes {
 		fmt.Printf("%-6s %s\n", route.Method, route.Path)
->>>>>>> 6233c046
 	}
 	fmt.Println("========================\n")
 }